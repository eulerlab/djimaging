import cmath
from abc import abstractmethod

import datajoint as dj
import numpy as np
from djimaging.utils.trace_utils import get_mean_dt

from djimaging.utils import math_utils
from matplotlib import pyplot as plt
from scipy import stats

from djimaging.tables.response.response_quality import RepeatQITemplate
from djimaging.utils.dj_utils import get_primary_key


def quality_index_ds(raw_sorted_resp_mat):
    """
    This function computes the quality index for responses to moving bar as described in
    Baden et al. 2016. QI is computed for each direction separately and the best QI is taken
    Inputs:
    raw_sorted_resp_mat:    3d array (time x directions x reps per direction)
    Output:
    qi: float               quality index
    """

    n_dirs = raw_sorted_resp_mat.shape[1]
    qis = []
    for d in range(n_dirs):
        numerator = np.var(np.mean(raw_sorted_resp_mat[:, d, :], axis=-1), axis=0)
        denom = np.mean(np.var(raw_sorted_resp_mat[:, d, :], axis=0), axis=-1)
        qis.append(numerator / denom)
    return np.max(qis)


def sort_response_matrix(snippets: np.ndarray, idxs: list, directions: np.ndarray):
    """
    Sorts the snippets according to stimulus condition and repetition into a time x direction x repetition matrix
    Inputs:
    snippets    list or array, time x (directions*repetitions)
    idxs        list of lists giving idxs into last axis of snippets. idxs[0] gives the indexes of rows in snippets
                which are responses to the direction directions[0]
    Outputs:
    sorted_responses   array, time x direction x repetitions, with directions sorted(!) (0, 45, 90, ..., 315) degrees
    sorted_directions   array, sorted directions
    """
    structured_responses = snippets[:, idxs]
    sorting = np.argsort(directions)
    sorted_responses = structured_responses[:, sorting, :]
    sorted_directions = directions[sorting]
    return sorted_responses, sorted_directions


def get_time_dir_kernels(sorted_responses, dt):
    """
    Performs singular value decomposition on the time x direction matrix (averaged across repetitions)
    Uses a heuristic to try to determine whether a sign flip occurred during svd
    For the time course, the mean of the first second is subtracted and then the vector is divided by the maximum
    absolute value.
    For the direction/orientation tuning curve, the vector is normalized to the range (0,1)
    Input:
    sorted_responses:   array, time x direction
    dt: 1 / sampling_rate of trace
    Outputs:
    time_kernel     array, time x 1 (time component, 1st component of U)
    direction_tuning    array, directions x 1 (direction tuning, 1st component of V)
    singular_value  float, 1st singular value
    """

    U, S, V = np.linalg.svd(sorted_responses)

    time_component = U[:, 0]
    dir_component = V[0, :]

    # the time_kernel determined by SVD should be correlated to the average response across all directions. if the
    # correlation is negative, U is likely flipped
    r, _ = stats.spearmanr(time_component, np.mean(sorted_responses, axis=-1), axis=1)
    su = np.sign(r)
    if su == 0:
        su = 1
    sv = np.sign(np.mean(np.sign(V[0, :])))
    if sv == 1 and su == 1:
        s = 1
    elif sv == -1 and su == -1:
        s = -1
    elif sv == 1 and su == -1:
        s = 1
    elif sv == 0:
        s = su
    else:
        s = 1

    time_component *= s
    dir_component *= s

    # determine which entries correspond to the first second, assuming 4 seconds presentation time
<<<<<<< HEAD
    first_second_idx = np.minimum(int(1. / dt), 1)
=======
    first_second_idx = np.maximum(int(np.round(1. / dt)), 1)
>>>>>>> a4ba02f5
    time_component -= np.mean(time_component[:first_second_idx])
    time_component = time_component / np.max(abs(time_component))

    dir_component = math_utils.normalize_zero_one(dir_component)

    return time_component, dir_component


def get_si(dir_component, dirs, per):
    """
    Computes direction/orientation selectivity index and preferred direction/orientation
    of a cell by projecting the tuning curve v on a
    complex exponential of the according directions dirs (as in Baden et al. 2016)
    Inputs:
    v:  array, dirs x 1, tuning curve as returned by SVD
    dirs:   array, dirs x 1, directions in radians
    per:    int (1 or 2), indicating whether direction (1) or orientation (2) shall be tested
    Output:
    index:  float, D/O si
    direction:  float, preferred D/O
    """
    bin_spacing = np.diff(per * dirs)[0]
    correction_factor = bin_spacing / (2 * (np.sin(bin_spacing / 2)))  # Zar 1999, Equation 26.16
    compl_exp = [np.exp(per * 1j * d) for d in dirs]
    vector = np.dot(compl_exp, dir_component)
    # get the absolute of the vector, normalize to make it range between 0 and 1
    index = correction_factor * np.abs(vector) / np.sum(dir_component)

    direction = cmath.phase(vector) / per
    # for orientation, the directions are mapped to the right half of a circle. Map instead to upper half
    if per == 2 and direction < 0:
        direction += np.pi
    return index, direction


def compute_null_dist(rep_dir_resps, dirs, per, iters=1000):
    """
    Compute null distribution for direction selectivity
    """
    (rep_n, dir_n) = rep_dir_resps.shape
    flattened = np.reshape(rep_dir_resps, (rep_n * dir_n))
    rand_idx = np.linspace(0, rep_n * dir_n - 1, rep_n * dir_n, dtype=int)
    null_dist = np.zeros(iters)
    for i in range(iters):
        np.random.shuffle(rand_idx)
        shuffled = flattened[rand_idx]
        shuffled = np.reshape(shuffled, (rep_n, dir_n))
        shuffled_mean = np.mean(shuffled, axis=0)
        normalized_shuffled_mean = shuffled_mean - np.min(shuffled_mean)
        normalized_shuffled_mean /= np.max(abs(normalized_shuffled_mean))
        dsi, _ = get_si(normalized_shuffled_mean, dirs, per)
        null_dist[i] = dsi

    return null_dist


def get_on_off_index(time_kernel, dt, t_start=1.152, t_change=2.432, t_end=3.712):
    """
    Computes a preliminary On-Off Index based on the responses to the On (first half) and the OFF (2nd half) part of
    the responses to the moving bars stimulus
    """

    idx_start = int(np.round(t_start / dt))
    idx_change = int(np.round(t_change / dt))
    idx_end = int(np.round(t_end / dt))

    normed_kernel = math_utils.normalize_zero_one(time_kernel)
    deriv = np.diff(normed_kernel)
    on_response = np.max(deriv[idx_start:idx_change])
    off_response = np.max(deriv[idx_change:idx_end])
    off_response = np.max((0, off_response))
    on_response = np.max((0, on_response))

    if (on_response + off_response) < 1e-9:
        on_off = 0.
    else:
        on_off = (on_response - off_response) / (on_response + off_response)
        on_off = np.round(on_off, 2)

    return on_off


def get_dir_idx(snippets, dir_order):
    """
    snippets: np.ndarray (times, dirs*reps)
    dir_order: np.ndarray (dirs, ) or (dirs*reps, )
    """
    dir_order = np.asarray(dir_order).squeeze()
    assert dir_order.ndim == 1, dir_order.shape
    assert snippets.ndim == 2, snippets.shape
    n_snippets = snippets.shape[-1]
    assert (n_snippets % dir_order.size) == 0, f"Snippet length {n_snippets} is not a multiple of {dir_order.size}"
    dir_order = np.tile(dir_order, n_snippets // dir_order.size)
    assert n_snippets == dir_order.size

    dir_deg = dir_order[:8]  # get the directions of the bars in degree
    dir_rad = np.deg2rad(dir_deg)  # convert to radians
    dir_idx = [list(np.where(dir_order == d)[0]) for d in dir_deg]

    return dir_idx, dir_rad


def compute_mb_qi(snippets, dir_order):
    assert snippets.ndim == 2
    assert np.asarray(dir_order).ndim == 1

    dir_idx, dir_rad = get_dir_idx(snippets, dir_order)
    sorted_responses, sorted_directions = sort_response_matrix(snippets, dir_idx, dir_rad)
    d_qi = quality_index_ds(sorted_responses)
    return d_qi


def compute_os_ds_idxs(snippets: np.ndarray, dir_order: np.ndarray, dt: float):
    assert snippets.ndim == 2
    assert np.asarray(dir_order).ndim == 1

    dir_idx, dir_rad = get_dir_idx(snippets, dir_order)

    sorted_responses, sorted_directions = sort_response_matrix(snippets, dir_idx, dir_rad)
    avg_sorted_responses = np.mean(sorted_responses, axis=-1)
    time_component, dir_component = get_time_dir_kernels(avg_sorted_responses, dt=dt)

    dsi, pref_dir = get_si(dir_component, sorted_directions, 1)
    osi, pref_or = get_si(dir_component, sorted_directions, 2)
    (t, d, r) = sorted_responses.shape
    temp = np.reshape(sorted_responses, (t, d * r))
    projected = np.dot(np.transpose(temp), time_component)  # we do this whole projection thing to make the result
    projected = np.reshape(projected, (d, r))  # between the original and the shuffled comparable
    surrogate_v = np.mean(projected, axis=-1)
    surrogate_v -= np.min(surrogate_v)
    surrogate_v /= np.max(surrogate_v)

    dsi_s, pref_dir_s = get_si(surrogate_v, sorted_directions, 1)
    osi_s, pref_or_s = get_si(surrogate_v, sorted_directions, 2)
    null_dist_dsi = compute_null_dist(np.transpose(projected), sorted_directions, 1)
    p_dsi = np.mean(null_dist_dsi > dsi_s)
    null_dist_osi = compute_null_dist(np.transpose(projected), sorted_directions, 2)
    p_osi = np.mean(null_dist_osi > osi_s)
    d_qi = quality_index_ds(sorted_responses)
    on_off = get_on_off_index(time_component, dt=dt)

    return dsi, p_dsi, null_dist_dsi, pref_dir, osi, p_osi, null_dist_osi, pref_or, \
        on_off, d_qi, time_component, dir_component, surrogate_v, dsi_s, avg_sorted_responses


class OsDsIndexesTemplate(dj.Computed):
    database = ""

    @property
    def definition(self):
        definition = """
        #This class computes the direction and orientation selectivity indexes 
        #as well as a quality index of DS responses as described in Baden et al. (2016)
        -> self.snippets_table
        ---
        ds_index:   float     # direction selectivity index as resulting vector length (absolute of projection on complex exponential)
        ds_pvalue:  float     # p-value indicating the percentile of the vector length in null distribution
        ds_null:    blob      # null distribution of DSIs
        pref_dir:   float     # preferred direction
        os_index:   float     # orientation selectivity index in analogy to ds_index
        os_pvalue:  float     # analogous to ds_pvalue for orientation tuning
        os_null:    blob      # null distribution of OSIs
        pref_or:    float     # preferred orientation
        on_off:     float     # on off index based on time kernel
        d_qi:       float     # quality index for moving bar response
        time_component: blob
<<<<<<< HEAD
=======
        time_component_dt: float
>>>>>>> a4ba02f5
        dir_component:  blob
        surrogate_v:    blob    #computed by projecting on time
        surrogate_dsi:  float   #DSI of surrogate v 
        avg_sorted_resp:    longblob    # response matrix, averaged across reps
        """
        return definition

    @property
    @abstractmethod
    def stimulus_table(self):
        pass

    @property
    @abstractmethod
    def snippets_table(self):
        pass

    @property
    def key_source(self):
        try:
            return self.snippets_table().proj() & \
                (self.stimulus_table() & "stim_name = 'movingbar' or stim_family = 'movingbar'")
        except (AttributeError, TypeError):
            pass

    def make(self, key):
        dir_order = (self.stimulus_table() & key).fetch1('trial_info')
        snippets, snippets_times = (self.snippets_table() & key).fetch1('snippets', 'snippets_times')

        dt = float(np.mean([get_mean_dt(snippets_time)[0] for snippets_time in snippets_times.T]))

        dsi, p_dsi, null_dist_dsi, pref_dir, osi, p_osi, null_dist_osi, pref_or, \
            on_off, d_qi, time_component, dir_component, surrogate_v, dsi_s, avg_sorted_responses = \
            compute_os_ds_idxs(snippets=snippets, dir_order=dir_order, dt=dt)

        self.insert1(dict(key,
                          ds_index=dsi, ds_pvalue=p_dsi,
                          ds_null=null_dist_dsi, pref_dir=pref_dir,
                          os_index=osi, os_pvalue=p_osi,
                          os_null=null_dist_osi, pref_or=pref_or,
                          on_off=on_off, d_qi=d_qi,
                          time_component=time_component, dir_component=dir_component,
                          surrogate_v=surrogate_v, surrogate_dsi=dsi_s,
                          avg_sorted_resp=avg_sorted_responses, time_component_dt=dt))

    def plot1(self, key=None):
        key = get_primary_key(table=self, key=key)

        dir_order = (self.stimulus_table() & key).fetch1('trial_info')
        sorted_directions_rad = np.deg2rad(np.sort(dir_order))

        dir_component, ds_index, pref_dir, avg_sorted_resp = \
            (self & key).fetch1('dir_component', 'ds_index', 'pref_dir', 'avg_sorted_resp')

        fig, axs = plt.subplots(3, 3, figsize=(6, 6), facecolor='w', subplot_kw=dict(frameon=False))
        axs[1, 1].remove()
        ax = fig.add_subplot(3, 3, 5, projection='polar', frameon=False)
        temp = np.max(np.append(dir_component, ds_index))
        ax.plot((0, np.pi), (temp * 1.2, temp * 1.2), color='gray')
        ax.plot((np.pi / 2, np.pi / 2 * 3), (temp * 1.2, temp * 1.2), color='gray')
        ax.plot([0, pref_dir], [0, ds_index * np.sum(dir_component)], color='r')
        ax.plot(np.append(sorted_directions_rad, sorted_directions_rad[0]),
                np.append(dir_component, dir_component[0]), color='k')
        ax.set_rmin(0)
        ax.set_thetalim([0, 2 * np.pi])
        ax.set_yticks([])
        ax.set_xticks([])
        ax_idxs = [0, 1, 2, 3, 5, 6, 7, 8]
        dir_idxs = [3, 2, 1, 4, 0, 5, 6, 7]
        vmin, vmax = avg_sorted_resp.min(), avg_sorted_resp.max()

        for ax_idx, dir_idx in zip(ax_idxs, dir_idxs):
            ax = axs.flat[ax_idx]
            ax.plot(avg_sorted_resp[:, dir_idx], color='k')
            ax.set_xticks([])
            ax.set_yticks([])
            ax.set_ylim([vmin - vmax * 0.2, vmax * 1.2])
            ax.set_xlim([-len(avg_sorted_resp) * 0.2, len(avg_sorted_resp) * 1.2])
        return None


class MovingBarQITemplate(RepeatQITemplate):
    _stim_family = "movingbar"
    _stim_name = "movingbar"

    @property
    @abstractmethod
    def stimulus_table(self):
        pass

    @property
    @abstractmethod
    def snippets_table(self):
        pass

    def make(self, key):
        dir_order = (self.stimulus_table() & key).fetch1('trial_info')
        snippets = (self.snippets_table() & key).fetch1('snippets')

        qidx = compute_mb_qi(snippets, dir_order)
        min_qidx = 1 / (snippets.shape[1] / np.unique(dir_order).size)
        self.insert1(dict(key, qidx=qidx, min_qidx=min_qidx))<|MERGE_RESOLUTION|>--- conflicted
+++ resolved
@@ -93,11 +93,7 @@
     dir_component *= s
 
     # determine which entries correspond to the first second, assuming 4 seconds presentation time
-<<<<<<< HEAD
-    first_second_idx = np.minimum(int(1. / dt), 1)
-=======
     first_second_idx = np.maximum(int(np.round(1. / dt)), 1)
->>>>>>> a4ba02f5
     time_component -= np.mean(time_component[:first_second_idx])
     time_component = time_component / np.max(abs(time_component))
 
@@ -264,10 +260,7 @@
         on_off:     float     # on off index based on time kernel
         d_qi:       float     # quality index for moving bar response
         time_component: blob
-<<<<<<< HEAD
-=======
         time_component_dt: float
->>>>>>> a4ba02f5
         dir_component:  blob
         surrogate_v:    blob    #computed by projecting on time
         surrogate_dsi:  float   #DSI of surrogate v 
